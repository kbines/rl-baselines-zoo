--- conflicted
+++ resolved
@@ -10,122 +10,6 @@
 
 from utils import ALGOS, create_test_env, get_latest_run_id, get_saved_hyperparams
 
-<<<<<<< HEAD
-parser = argparse.ArgumentParser()
-parser.add_argument('--env', help='environment ID', type=str, default='CartPole-v1')
-parser.add_argument('-f', '--folder', help='Log folder', type=str, default='trained_agents')
-parser.add_argument('--algo', help='RL Algorithm', default='ppo2',
-                    type=str, required=False, choices=list(ALGOS.keys()))
-parser.add_argument('-n', '--n-timesteps', help='number of timesteps', default=1000,
-                    type=int)
-parser.add_argument('--n-envs', help='number of environments', default=1,
-                    type=int)
-parser.add_argument('--exp-id', help='Experiment ID (default: -1, no exp folder, 0: latest)', default=-1,
-                    type=int)
-parser.add_argument('--verbose', help='Verbose mode (0: no output, 1: INFO)', default=1,
-                    type=int)
-parser.add_argument('--no-render', action='store_true', default=False,
-                    help='Do not render the environment (useful for tests)')
-parser.add_argument('--deterministic', action='store_true', default=False,
-                    help='Use deterministic actions')
-parser.add_argument('--norm-reward', action='store_true', default=False,
-                    help='Normalize reward if applicable (trained with VecNormalize)')
-parser.add_argument('--seed', help='Random generator seed', type=int, default=0)
-parser.add_argument('--reward-log', help='Where to log reward', default='', type=str)
-
-args = parser.parse_args()
-
-env_id = args.env
-algo = args.algo
-folder = args.folder
-
-if args.exp_id == 0:
-    args.exp_id = get_latest_run_id(os.path.join(folder, algo), env_id)
-    print('Loading latest experiment, id={}'.format(args.exp_id))
-
-# Sanity checks
-if args.exp_id > 0:
-    log_path = os.path.join(folder, algo, '{}_{}'.format(env_id, args.exp_id))
-else:
-    log_path = os.path.join(folder, algo)
-
-model_path = "{}/{}.pkl".format(log_path, env_id)
-
-
-assert os.path.isdir(log_path), "The {} folder was not found".format(log_path)
-assert os.path.isfile(model_path), "No model found for {} on {}, path: {}".format(algo, env_id, model_path)
-
-if algo in ['dqn', 'ddpg', 'sac']:
-    args.n_envs = 1
-
-set_global_seeds(args.seed)
-
-is_atari = 'NoFrameskip' in env_id
-
-stats_path = os.path.join(log_path, env_id)
-hyperparams, stats_path = get_saved_hyperparams(stats_path, norm_reward=args.norm_reward, test_mode=True)
-
-log_dir = args.reward_log if args.reward_log != '' else None
-
-env = create_test_env(env_id, n_envs=args.n_envs, is_atari=is_atari,
-                      stats_path=stats_path, seed=args.seed, log_dir=log_dir,
-                      should_render=not args.no_render,
-                      hyperparams=hyperparams)
-
-# ACER raises errors because the environment passed must have
-# the same number of environments as the model was trained on.
-load_env = None if algo == 'acer' else env
-model = ALGOS[algo].load(model_path, env=load_env)
-
-obs = env.reset()
-
-# Force deterministic for DQN and DDPG
-deterministic = args.deterministic or algo in ['dqn', 'ddpg', 'sac']
-
-running_reward = 0.0
-ep_len = 0
-for _ in range(args.n_timesteps):
-    action, _ = model.predict(obs, deterministic=deterministic)
-    # Random Agent
-    # action = [env.action_space.sample()]
-    # Clip Action to avoid out of bound errors
-    if isinstance(env.action_space, gym.spaces.Box):
-        action = np.clip(action, env.action_space.low, env.action_space.high)
-    obs, reward, done, infos = env.step(action)
-    if not args.no_render:
-        env.render('human')
-    running_reward += reward[0]
-    ep_len += 1
-
-    if args.n_envs == 1:
-        # For atari the return reward is not the atari score
-        # so we have to get it from the infos dict
-        if is_atari and infos is not None and args.verbose >= 1:
-            episode_infos = infos[0].get('episode')
-            if episode_infos is not None:
-                print("Atari Episode Score: {:.2f}".format(episode_infos['r']))
-                print("Atari Episode Length", episode_infos['l'])
-
-        if done and not is_atari and args.verbose >= 1:
-            # NOTE: for env using VecNormalize, the mean reward
-            # is a normalized reward when `--norm_reward` flag is passed
-            print("Episode Reward: {:.2f}".format(running_reward))
-            print("Episode Length", ep_len)
-            running_reward = 0.0
-            ep_len = 0
-
-# Workaround for https://github.com/openai/gym/issues/893
-if not args.no_render:
-    if args.n_envs == 1 and 'Bullet' not in env_id and not is_atari:
-        # DummyVecEnv
-        # Unwrap env
-        while isinstance(env, VecNormalize) or isinstance(env, VecFrameStack):
-            env = env.venv
-        env.envs[0].env.close()
-    else:
-        # SubprocVecEnv
-        env.close()
-=======
 
 def main():
     parser = argparse.ArgumentParser()
@@ -136,6 +20,8 @@
     parser.add_argument('-n', '--n-timesteps', help='number of timesteps', default=1000,
                         type=int)
     parser.add_argument('--n-envs', help='number of environments', default=1,
+                        type=int)
+    parser.add_argument('--exp-id', help='Experiment ID (default: -1, no exp folder, 0: latest)', default=-1,
                         type=int)
     parser.add_argument('--verbose', help='Verbose mode (0: no output, 1: INFO)', default=1,
                         type=int)
@@ -153,35 +39,49 @@
     env_id = args.env
     algo = args.algo
     folder = args.folder
-    model_path = "{}/{}/{}.pkl".format(folder, algo, env_id)
+
+    if args.exp_id == 0:
+        args.exp_id = get_latest_run_id(os.path.join(folder, algo), env_id)
+        print('Loading latest experiment, id={}'.format(args.exp_id))
 
     # Sanity checks
-    assert os.path.isdir(folder + '/' + algo), "The {}/{}/ folder was not found".format(folder, algo)
+    if args.exp_id > 0:
+        log_path = os.path.join(folder, algo, '{}_{}'.format(env_id, args.exp_id))
+    else:
+        log_path = os.path.join(folder, algo)
+
+    model_path = "{}/{}.pkl".format(log_path, env_id)
+
+
+    assert os.path.isdir(log_path), "The {} folder was not found".format(log_path)
     assert os.path.isfile(model_path), "No model found for {} on {}, path: {}".format(algo, env_id, model_path)
 
-    if algo in ['dqn', 'ddpg']:
+    if algo in ['dqn', 'ddpg', 'sac']:
         args.n_envs = 1
 
     set_global_seeds(args.seed)
 
     is_atari = 'NoFrameskip' in env_id
 
-    stats_path = "{}/{}/{}/".format(folder, algo, env_id)
-    if not os.path.isdir(stats_path):
-        stats_path = None
+    stats_path = os.path.join(log_path, env_id)
+    hyperparams, stats_path = get_saved_hyperparams(stats_path, norm_reward=args.norm_reward, test_mode=True)
 
     log_dir = args.reward_log if args.reward_log != '' else None
 
     env = create_test_env(env_id, n_envs=args.n_envs, is_atari=is_atari,
-                          stats_path=stats_path, norm_reward=args.norm_reward,
-                          seed=args.seed, log_dir=log_dir, should_render=not args.no_render)
+                          stats_path=stats_path, seed=args.seed, log_dir=log_dir,
+                          should_render=not args.no_render,
+                          hyperparams=hyperparams)
 
-    model = ALGOS[algo].load(model_path)
+    # ACER raises errors because the environment passed must have
+    # the same number of environments as the model was trained on.
+    load_env = None if algo == 'acer' else env
+    model = ALGOS[algo].load(model_path, env=load_env)
 
     obs = env.reset()
 
     # Force deterministic for DQN and DDPG
-    deterministic = args.deterministic or algo in ['dqn', 'ddpg']
+    deterministic = args.deterministic or algo in ['dqn', 'ddpg', 'sac']
 
     running_reward = 0.0
     ep_len = 0
@@ -217,7 +117,7 @@
 
     # Workaround for https://github.com/openai/gym/issues/893
     if not args.no_render:
-        if args.n_envs == 1 and not 'Bullet' in env_id and not is_atari:
+        if args.n_envs == 1 and 'Bullet' not in env_id and not is_atari:
             # DummyVecEnv
             # Unwrap env
             while isinstance(env, VecNormalize) or isinstance(env, VecFrameStack):
@@ -228,5 +128,4 @@
             env.close()
 
 if __name__ == '__main__':
-    main()
->>>>>>> fd3444c2
+    main()